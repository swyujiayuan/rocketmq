--- conflicted
+++ resolved
@@ -169,10 +169,7 @@
         }
     }
 
-//    public QueryOffsetResult queryOffset(String topic, String key, int maxNum, long begin, long end) {
-//        return queryOffset(topic, key, maxNum, begin, end, false);
-//    }
-    
+
     public QueryOffsetResult queryOffset(String topic, String key, int maxNum, long begin, long end) {
         List<Long> phyOffsets = new ArrayList<Long>(maxNum);
         // TODO 可能需要返回给最终用户
@@ -233,60 +230,35 @@
 
             final int tranType = MessageSysFlag.getTransactionValue(msg.getSysFlag());
             switch (tranType) {
-<<<<<<< HEAD
-                case MessageSysFlag.TransactionNotType:
-                case MessageSysFlag.TransactionPreparedType:
-                case MessageSysFlag.TransactionCommitType:
-                    break;
-                case MessageSysFlag.TransactionRollbackType:
-                    return;
-=======
             case MessageSysFlag.TransactionNotType:
             case MessageSysFlag.TransactionPreparedType:
-                break;
             case MessageSysFlag.TransactionCommitType:
+                    break;
             case MessageSysFlag.TransactionRollbackType:
                 return;
-            }                                    
-            
+            }
+
             if (req.getUniqKey() != null) {
                 indexFile = putKey(indexFile, msg, buildKey(topic, req.getUniqKey()));
                 if (indexFile == null) {
                     log.error("putKey error commitlog {} uniqkey {}", req.getCommitLogOffset(), req.getUniqKey());
                     return;
                 }
->>>>>>> 298841c7
-            }
-            
+            }
+
             if ((keys != null && keys.length() > 0)) {
-                String[] keyset = keys.split(MessageConst.KEY_SEPARATOR);                
+                String[] keyset = keys.split(MessageConst.KEY_SEPARATOR);
                 for (int i = 0; i <  keyset.length; i++) {
-                    String key = keyset[i]; 
+                    String key = keyset[i];
                     // TODO 是否需要TRIM
                     if (key.length() > 0) {
-<<<<<<< HEAD
-                        for (boolean ok =
-                             indexFile.putKey(buildKey(topic, key), msg.getCommitLogOffset(),
-                                     msg.getStoreTimestamp()); !ok; ) {
-                            log.warn("index file full, so create another one, " + indexFile.getFileName());
-                            indexFile = retryGetAndCreateIndexFile();
-                            if (null == indexFile) {
-                                breakdown = true;
-                                return;
-                            }
-
-                            ok =
-                                    indexFile.putKey(buildKey(topic, key), msg.getCommitLogOffset(),
-                                            msg.getStoreTimestamp());
-=======
                             indexFile = putKey(indexFile, msg, buildKey(topic, key));
                             if (indexFile == null) {
                                 log.error("putKey error commitlog {} uniqkey {}", req.getCommitLogOffset(), req.getUniqKey());
                                 return;
                             }
->>>>>>> 298841c7
                         }
-                 }                
+                 }
             }
         }
         // IO发生故障，build索引过程中断，需要人工参与处理
