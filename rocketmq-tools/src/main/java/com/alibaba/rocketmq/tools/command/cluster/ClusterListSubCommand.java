--- conflicted
+++ resolved
@@ -174,11 +174,7 @@
 
         ClusterInfo clusterInfoSerializeWrapper = defaultMQAdminExt.examineBrokerClusterInfo();
 
-<<<<<<< HEAD
-        System.out.printf("%-16s  %-22s  %-4s  %-22s %-16s %19s %19s%n",//
-=======
-        System.out.printf("%-16s  %-22s  %-4s  %-22s %-16s %19s %19s %10s\n",//
->>>>>>> 5deae29b
+        System.out.printf("%-16s  %-22s  %-4s  %-22s %-16s %19s %19s %10s%n",//
                 "#Cluster Name",//
                 "#Broker Name",//
                 "#BID",//
@@ -242,15 +238,7 @@
                         } catch (Exception e) {
                         }
 
-<<<<<<< HEAD
-
-                        String sendUtilStr = String.format("(%06.2f)", sendUtil);
-                        String pullUtilStr = String.format("(%06.2f)", pullUtil);
-
-                        System.out.printf("%-16s  %-22s  %-4s  %-22s %-16s %11.2f%s %11.2f%s%n",//
-=======
-                        System.out.printf("%-16s  %-22s  %-4s  %-22s %-16s %19s %19s %10s\n",//
->>>>>>> 5deae29b
+                        System.out.printf("%-16s  %-22s  %-4s  %-22s %-16s %19s %19s %10s%n",//
                                 clusterName,//
                                 brokerName,//
                                 String.valueOf(next1.getKey()),//
